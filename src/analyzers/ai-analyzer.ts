--- conflicted
+++ resolved
@@ -62,14 +62,9 @@
         findings.push(...result);
       } catch (error: any) {
         const aiError = error instanceof AIAnalysisError ? error : toAppError(error);
-<<<<<<< HEAD
-        logger.error(`AI analysis failed for prompt ${prompt.name}`, aiError, {
-          promptName: prompt.name
-=======
         logger.error(`AI analysis failed for prompt ${prompt.name}`, {
           promptName: prompt.name,
           ...aiError.toJSON()
->>>>>>> 3ba83895
         });
       }
     }
